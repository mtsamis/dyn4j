/*
 * Copyright (c) 2010-2016 William Bittle  http://www.dyn4j.org/
 * All rights reserved.
 * 
 * Redistribution and use in source and binary forms, with or without modification, are permitted 
 * provided that the following conditions are met:
 * 
 *   * Redistributions of source code must retain the above copyright notice, this list of conditions 
 *     and the following disclaimer.
 *   * Redistributions in binary form must reproduce the above copyright notice, this list of conditions 
 *     and the following disclaimer in the documentation and/or other materials provided with the 
 *     distribution.
 *   * Neither the name of dyn4j nor the names of its contributors may be used to endorse or 
 *     promote products derived from this software without specific prior written permission.
 * 
 * THIS SOFTWARE IS PROVIDED BY THE COPYRIGHT HOLDERS AND CONTRIBUTORS "AS IS" AND ANY EXPRESS OR 
 * IMPLIED WARRANTIES, INCLUDING, BUT NOT LIMITED TO, THE IMPLIED WARRANTIES OF MERCHANTABILITY AND 
 * FITNESS FOR A PARTICULAR PURPOSE ARE DISCLAIMED. IN NO EVENT SHALL THE COPYRIGHT OWNER OR 
 * CONTRIBUTORS BE LIABLE FOR ANY DIRECT, INDIRECT, INCIDENTAL, SPECIAL, EXEMPLARY, OR CONSEQUENTIAL 
 * DAMAGES (INCLUDING, BUT NOT LIMITED TO, PROCUREMENT OF SUBSTITUTE GOODS OR SERVICES; LOSS OF USE, 
 * DATA, OR PROFITS; OR BUSINESS INTERRUPTION) HOWEVER CAUSED AND ON ANY THEORY OF LIABILITY, WHETHER 
 * IN CONTRACT, STRICT LIABILITY, OR TORT (INCLUDING NEGLIGENCE OR OTHERWISE) ARISING IN ANY WAY OUT 
 * OF THE USE OF THIS SOFTWARE, EVEN IF ADVISED OF THE POSSIBILITY OF SUCH DAMAGE.
 */
package org.dyn4j.dynamics.contact;

import org.dyn4j.dynamics.Body;
import org.dyn4j.dynamics.BodyFixture;
import org.dyn4j.geometry.Vector2;

/**
 * Represents a solved contact point.
 * <p>
 * A solved contact point is a contact that has been handled by the
 * contact constraint solver and therefore has the normal and tangential
 * impulses computed.
 * @author William Bittle
 * @see ContactPoint
<<<<<<< HEAD
 * @version 3.3.0
=======
 * @version 3.2.5
>>>>>>> 5c61b3d5
 * @since 1.0.0
 */
public class SolvedContactPoint extends ContactPoint {
	/** The accumulated normal impulse */
	protected final double normalImpulse;
	
	/** The accumulated tangential impulse */
	protected final double tangentialImpulse;
	
	/**
	 * Full constructor.
	 * @param id the contact point id
	 * @param body1 the first {@link Body} in contact
	 * @param fixture1 the first {@link Body}'s {@link BodyFixture}
	 * @param body2 the second {@link Body} in contact
	 * @param fixture2 the second {@link Body}'s {@link BodyFixture}
	 * @param point the world space contact point
	 * @param normal the world space contact normal
	 * @param depth the penetration depth
	 * @param normalImpulse the accumulated normal impulse
	 * @param tangentialImpulse the accumulated tangential impulse
	 */
	public SolvedContactPoint(ContactPointId id,
			Body body1, BodyFixture fixture1, Body body2, BodyFixture fixture2, 
			Vector2 point, Vector2 normal, double depth,
			double normalImpulse, double tangentialImpulse) {
		super(id, body1, fixture1, body2, fixture2, point, normal, depth, false);
		this.normalImpulse = normalImpulse;
		this.tangentialImpulse = tangentialImpulse;
	}

	/**
	 * Helper constructor for a contact constraint and contact.
	 * @param constraint the constraint
	 * @param contact the contact
	 */
	public SolvedContactPoint(ContactConstraint constraint, Contact contact) {
		super(constraint, contact);
		this.normalImpulse = contact.jn;
		this.tangentialImpulse = contact.jt;
	}
	
	/* (non-Javadoc)
	 * @see java.lang.Object#toString()
	 */
	@Override
	public String toString() {
		StringBuilder sb = new StringBuilder();
		sb.append("SolvedContactPoint[Id=").append(this.id)
		  .append("|Body1=").append(this.body1.getId())
		  .append("|Fixture1=").append(this.fixture1.getId())
		  .append("|Body2=").append(this.body2.getId())
		  .append("|Fixture2=").append(this.fixture2.getId())
		  .append("|Point=").append(this.point)
		  .append("|Normal=").append(this.normal)
		  .append("|Depth=").append(this.depth)
		  .append("|NormalImpulse=").append(this.normalImpulse)
		  .append("|TangentImpulse=").append(this.tangentialImpulse)
		  .append("]");
		return sb.toString();
	}
	
	/**
	 * Copy constructor (shallow).
	 * @param scp the {@link SolvedContactPoint} to copy
	 */
	public SolvedContactPoint(SolvedContactPoint scp) {
		super(scp);
		this.normalImpulse = scp.normalImpulse;
		this.tangentialImpulse = scp.tangentialImpulse;
	}
	
	/**
	 * Returns the accumulated normal impulse.
	 * @return double
	 */
	public double getNormalImpulse() {
		return this.normalImpulse;
	}
	
	/**
	 * Returns the accumulated tangential impulse.
	 * @return double
	 */
	public double getTangentialImpulse() {
		return this.tangentialImpulse;
	}
}
<|MERGE_RESOLUTION|>--- conflicted
+++ resolved
@@ -1,131 +1,127 @@
-/*
- * Copyright (c) 2010-2016 William Bittle  http://www.dyn4j.org/
- * All rights reserved.
- * 
- * Redistribution and use in source and binary forms, with or without modification, are permitted 
- * provided that the following conditions are met:
- * 
- *   * Redistributions of source code must retain the above copyright notice, this list of conditions 
- *     and the following disclaimer.
- *   * Redistributions in binary form must reproduce the above copyright notice, this list of conditions 
- *     and the following disclaimer in the documentation and/or other materials provided with the 
- *     distribution.
- *   * Neither the name of dyn4j nor the names of its contributors may be used to endorse or 
- *     promote products derived from this software without specific prior written permission.
- * 
- * THIS SOFTWARE IS PROVIDED BY THE COPYRIGHT HOLDERS AND CONTRIBUTORS "AS IS" AND ANY EXPRESS OR 
- * IMPLIED WARRANTIES, INCLUDING, BUT NOT LIMITED TO, THE IMPLIED WARRANTIES OF MERCHANTABILITY AND 
- * FITNESS FOR A PARTICULAR PURPOSE ARE DISCLAIMED. IN NO EVENT SHALL THE COPYRIGHT OWNER OR 
- * CONTRIBUTORS BE LIABLE FOR ANY DIRECT, INDIRECT, INCIDENTAL, SPECIAL, EXEMPLARY, OR CONSEQUENTIAL 
- * DAMAGES (INCLUDING, BUT NOT LIMITED TO, PROCUREMENT OF SUBSTITUTE GOODS OR SERVICES; LOSS OF USE, 
- * DATA, OR PROFITS; OR BUSINESS INTERRUPTION) HOWEVER CAUSED AND ON ANY THEORY OF LIABILITY, WHETHER 
- * IN CONTRACT, STRICT LIABILITY, OR TORT (INCLUDING NEGLIGENCE OR OTHERWISE) ARISING IN ANY WAY OUT 
- * OF THE USE OF THIS SOFTWARE, EVEN IF ADVISED OF THE POSSIBILITY OF SUCH DAMAGE.
- */
-package org.dyn4j.dynamics.contact;
-
-import org.dyn4j.dynamics.Body;
-import org.dyn4j.dynamics.BodyFixture;
-import org.dyn4j.geometry.Vector2;
-
-/**
- * Represents a solved contact point.
- * <p>
- * A solved contact point is a contact that has been handled by the
- * contact constraint solver and therefore has the normal and tangential
- * impulses computed.
- * @author William Bittle
- * @see ContactPoint
-<<<<<<< HEAD
- * @version 3.3.0
-=======
- * @version 3.2.5
->>>>>>> 5c61b3d5
- * @since 1.0.0
- */
-public class SolvedContactPoint extends ContactPoint {
-	/** The accumulated normal impulse */
-	protected final double normalImpulse;
-	
-	/** The accumulated tangential impulse */
-	protected final double tangentialImpulse;
-	
-	/**
-	 * Full constructor.
-	 * @param id the contact point id
-	 * @param body1 the first {@link Body} in contact
-	 * @param fixture1 the first {@link Body}'s {@link BodyFixture}
-	 * @param body2 the second {@link Body} in contact
-	 * @param fixture2 the second {@link Body}'s {@link BodyFixture}
-	 * @param point the world space contact point
-	 * @param normal the world space contact normal
-	 * @param depth the penetration depth
-	 * @param normalImpulse the accumulated normal impulse
-	 * @param tangentialImpulse the accumulated tangential impulse
-	 */
-	public SolvedContactPoint(ContactPointId id,
-			Body body1, BodyFixture fixture1, Body body2, BodyFixture fixture2, 
-			Vector2 point, Vector2 normal, double depth,
-			double normalImpulse, double tangentialImpulse) {
-		super(id, body1, fixture1, body2, fixture2, point, normal, depth, false);
-		this.normalImpulse = normalImpulse;
-		this.tangentialImpulse = tangentialImpulse;
-	}
-
-	/**
-	 * Helper constructor for a contact constraint and contact.
-	 * @param constraint the constraint
-	 * @param contact the contact
-	 */
-	public SolvedContactPoint(ContactConstraint constraint, Contact contact) {
-		super(constraint, contact);
-		this.normalImpulse = contact.jn;
-		this.tangentialImpulse = contact.jt;
-	}
-	
-	/* (non-Javadoc)
-	 * @see java.lang.Object#toString()
-	 */
-	@Override
-	public String toString() {
-		StringBuilder sb = new StringBuilder();
-		sb.append("SolvedContactPoint[Id=").append(this.id)
-		  .append("|Body1=").append(this.body1.getId())
-		  .append("|Fixture1=").append(this.fixture1.getId())
-		  .append("|Body2=").append(this.body2.getId())
-		  .append("|Fixture2=").append(this.fixture2.getId())
-		  .append("|Point=").append(this.point)
-		  .append("|Normal=").append(this.normal)
-		  .append("|Depth=").append(this.depth)
-		  .append("|NormalImpulse=").append(this.normalImpulse)
-		  .append("|TangentImpulse=").append(this.tangentialImpulse)
-		  .append("]");
-		return sb.toString();
-	}
-	
-	/**
-	 * Copy constructor (shallow).
-	 * @param scp the {@link SolvedContactPoint} to copy
-	 */
-	public SolvedContactPoint(SolvedContactPoint scp) {
-		super(scp);
-		this.normalImpulse = scp.normalImpulse;
-		this.tangentialImpulse = scp.tangentialImpulse;
-	}
-	
-	/**
-	 * Returns the accumulated normal impulse.
-	 * @return double
-	 */
-	public double getNormalImpulse() {
-		return this.normalImpulse;
-	}
-	
-	/**
-	 * Returns the accumulated tangential impulse.
-	 * @return double
-	 */
-	public double getTangentialImpulse() {
-		return this.tangentialImpulse;
-	}
-}
+/*
+ * Copyright (c) 2010-2016 William Bittle  http://www.dyn4j.org/
+ * All rights reserved.
+ * 
+ * Redistribution and use in source and binary forms, with or without modification, are permitted 
+ * provided that the following conditions are met:
+ * 
+ *   * Redistributions of source code must retain the above copyright notice, this list of conditions 
+ *     and the following disclaimer.
+ *   * Redistributions in binary form must reproduce the above copyright notice, this list of conditions 
+ *     and the following disclaimer in the documentation and/or other materials provided with the 
+ *     distribution.
+ *   * Neither the name of dyn4j nor the names of its contributors may be used to endorse or 
+ *     promote products derived from this software without specific prior written permission.
+ * 
+ * THIS SOFTWARE IS PROVIDED BY THE COPYRIGHT HOLDERS AND CONTRIBUTORS "AS IS" AND ANY EXPRESS OR 
+ * IMPLIED WARRANTIES, INCLUDING, BUT NOT LIMITED TO, THE IMPLIED WARRANTIES OF MERCHANTABILITY AND 
+ * FITNESS FOR A PARTICULAR PURPOSE ARE DISCLAIMED. IN NO EVENT SHALL THE COPYRIGHT OWNER OR 
+ * CONTRIBUTORS BE LIABLE FOR ANY DIRECT, INDIRECT, INCIDENTAL, SPECIAL, EXEMPLARY, OR CONSEQUENTIAL 
+ * DAMAGES (INCLUDING, BUT NOT LIMITED TO, PROCUREMENT OF SUBSTITUTE GOODS OR SERVICES; LOSS OF USE, 
+ * DATA, OR PROFITS; OR BUSINESS INTERRUPTION) HOWEVER CAUSED AND ON ANY THEORY OF LIABILITY, WHETHER 
+ * IN CONTRACT, STRICT LIABILITY, OR TORT (INCLUDING NEGLIGENCE OR OTHERWISE) ARISING IN ANY WAY OUT 
+ * OF THE USE OF THIS SOFTWARE, EVEN IF ADVISED OF THE POSSIBILITY OF SUCH DAMAGE.
+ */
+package org.dyn4j.dynamics.contact;
+
+import org.dyn4j.dynamics.Body;
+import org.dyn4j.dynamics.BodyFixture;
+import org.dyn4j.geometry.Vector2;
+
+/**
+ * Represents a solved contact point.
+ * <p>
+ * A solved contact point is a contact that has been handled by the
+ * contact constraint solver and therefore has the normal and tangential
+ * impulses computed.
+ * @author William Bittle
+ * @see ContactPoint
+ * @version 3.3.0
+ * @since 1.0.0
+ */
+public class SolvedContactPoint extends ContactPoint {
+	/** The accumulated normal impulse */
+	protected final double normalImpulse;
+	
+	/** The accumulated tangential impulse */
+	protected final double tangentialImpulse;
+	
+	/**
+	 * Full constructor.
+	 * @param id the contact point id
+	 * @param body1 the first {@link Body} in contact
+	 * @param fixture1 the first {@link Body}'s {@link BodyFixture}
+	 * @param body2 the second {@link Body} in contact
+	 * @param fixture2 the second {@link Body}'s {@link BodyFixture}
+	 * @param point the world space contact point
+	 * @param normal the world space contact normal
+	 * @param depth the penetration depth
+	 * @param normalImpulse the accumulated normal impulse
+	 * @param tangentialImpulse the accumulated tangential impulse
+	 */
+	public SolvedContactPoint(ContactPointId id,
+			Body body1, BodyFixture fixture1, Body body2, BodyFixture fixture2, 
+			Vector2 point, Vector2 normal, double depth,
+			double normalImpulse, double tangentialImpulse) {
+		super(id, body1, fixture1, body2, fixture2, point, normal, depth, false);
+		this.normalImpulse = normalImpulse;
+		this.tangentialImpulse = tangentialImpulse;
+	}
+
+	/**
+	 * Helper constructor for a contact constraint and contact.
+	 * @param constraint the constraint
+	 * @param contact the contact
+	 */
+	public SolvedContactPoint(ContactConstraint constraint, Contact contact) {
+		super(constraint, contact);
+		this.normalImpulse = contact.jn;
+		this.tangentialImpulse = contact.jt;
+	}
+	
+	/* (non-Javadoc)
+	 * @see java.lang.Object#toString()
+	 */
+	@Override
+	public String toString() {
+		StringBuilder sb = new StringBuilder();
+		sb.append("SolvedContactPoint[Id=").append(this.id)
+		  .append("|Body1=").append(this.body1.getId())
+		  .append("|Fixture1=").append(this.fixture1.getId())
+		  .append("|Body2=").append(this.body2.getId())
+		  .append("|Fixture2=").append(this.fixture2.getId())
+		  .append("|Point=").append(this.point)
+		  .append("|Normal=").append(this.normal)
+		  .append("|Depth=").append(this.depth)
+		  .append("|NormalImpulse=").append(this.normalImpulse)
+		  .append("|TangentImpulse=").append(this.tangentialImpulse)
+		  .append("]");
+		return sb.toString();
+	}
+	
+	/**
+	 * Copy constructor (shallow).
+	 * @param scp the {@link SolvedContactPoint} to copy
+	 */
+	public SolvedContactPoint(SolvedContactPoint scp) {
+		super(scp);
+		this.normalImpulse = scp.normalImpulse;
+		this.tangentialImpulse = scp.tangentialImpulse;
+	}
+	
+	/**
+	 * Returns the accumulated normal impulse.
+	 * @return double
+	 */
+	public double getNormalImpulse() {
+		return this.normalImpulse;
+	}
+	
+	/**
+	 * Returns the accumulated tangential impulse.
+	 * @return double
+	 */
+	public double getTangentialImpulse() {
+		return this.tangentialImpulse;
+	}
+}